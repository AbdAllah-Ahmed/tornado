--- conflicted
+++ resolved
@@ -65,11 +65,7 @@
 import session
 import stat
 import sys
-<<<<<<< HEAD
 import tempfile
-import template
-=======
->>>>>>> 8e34c59e
 import time
 import tornado
 import types
@@ -572,7 +568,6 @@
                 content_length = sum(len(part) for part in self._write_buffer)
                 self.set_header("Content-Length", content_length)
 
-<<<<<<< HEAD
         if self.session is not None and self.session._delete_cookie:
             self.clear_cookie(self.settings.get('session_cookie_name', 'session_id'))
         elif self.session is not None:
@@ -583,14 +578,13 @@
                                    expires=self.session.expires,
                                    path=self.settings.get('session_cookie_path', '/'),
                                    domain=self.settings.get('session_cookie_domain'))
-=======
+
         if hasattr(self.request, "connection"):
             # Now that the request is finished, clear the callback we
             # set on the IOStream (which would otherwise prevent the
             # garbage collection of the RequestHandler when there
             # are keepalive connections)
             self.request.connection.stream.set_close_callback(None)
->>>>>>> 8e34c59e
 
         if not self.application._wsgi:
             self.flush(include_footers=True)
